{
  "name": "client",
  "version": "0.1.0",
  "private": true,
  "scripts": {
    "dev": "next dev",
    "build": "next build",
    "start": "next start",
    "lint": "next lint"
  },
  "dependencies": {
<<<<<<< HEAD
    "@headlessui/react": "^2.2.4",
=======
>>>>>>> 5eadb0bf
    "@heroicons/react": "^2.2.0",
    "autoprefixer": "^10.4.21",
    "date-fns": "^4.1.0",
    "firebase": "^11.7.3",
    "framer-motion": "^12.12.1",
    "next": "15.3.2",
    "openai": "^4.100.0",
    "postcss": "^8.5.3",
    "react": "^19.0.0",
    "react-dom": "^19.0.0",
    "react-icons": "^5.5.0"
  },
  "devDependencies": {
    "@eslint/eslintrc": "^3",
    "@tailwindcss/postcss": "^4",
    "eslint": "^9",
    "eslint-config-next": "15.3.2",
    "tailwindcss": "^4.1.7"
  }
}<|MERGE_RESOLUTION|>--- conflicted
+++ resolved
@@ -9,10 +9,9 @@
     "lint": "next lint"
   },
   "dependencies": {
-<<<<<<< HEAD
+
     "@headlessui/react": "^2.2.4",
-=======
->>>>>>> 5eadb0bf
+
     "@heroicons/react": "^2.2.0",
     "autoprefixer": "^10.4.21",
     "date-fns": "^4.1.0",
